import AppKit
import SwiftUI
import TDOCore
import TDOTerminal
import Foundation

private extension Color {
    /// Cyan accent that works on macOS 11+
    static var tdoCyan: Color {
        if #available(macOS 12.0, *) {
            return .cyan
        } else {
            // Approximate `.systemTeal` so the accent renders on macOS 11
            return Color(red: 0.0, green: 0.5, blue: 0.5)
        }
    }
}

private extension View {
    @ViewBuilder
    func selectable() -> some View {
        if #available(macOS 12.0, *) {
            self.textSelection(.enabled)
        } else {
            self
        }
    }
}

final class ViewModel: ObservableObject {
    @Published var tasks: [OpenTask] = []
    @Published var lines: [String]? = nil
    @Published var command: String = ""
    @Published var status: String? = nil  // last action / feedback
    @Published var selectedIndex: Int? = nil  // keyboard selection
<<<<<<< HEAD
    @Published var title: String = MacStrings.appTitle
=======
    @Published var title: String = "tdo"
    @Published var now: Date = Date()
>>>>>>> e0444943

    private let engine: Engine
    private var env: Env
    private let age = AgeLabeler()
    private let mask: TimestampMasker
    private let renderer: Renderer
    private var timer: Timer?
    private let iso: ISO8601DateFormatter = {
        let f = ISO8601DateFormatter()
        f.formatOptions = [.withInternetDateTime]
        return f
    }()

    init(engine: Engine, env: Env) {
        self.engine = engine
        self.env = env
        self.mask = TimestampMasker(age: age)
        self.renderer = Renderer(
            config: RenderConfig(
                colorize: false,
                blankLineBeforeBlock: false,
                blankLineAfterBlock: false
            )
        )
        refresh()
    }

    deinit { timer?.invalidate() }

    func refresh() {
        _ = checkConfig()
        do {
            let all = try engine.openTasks(env: env)
            tasks = all.sorted(by: { $0.createdAt > $1.createdAt })
            lines = nil
            title = MacStrings.appTitle
            if selectedIndex.map({ $0 >= tasks.count }) ?? false {
                selectedIndex = tasks.isEmpty ? nil : 0
            }
        } catch {
            status = MacStrings.error(error)
        }
        scheduleTimer()
    }

    func submit() {
        if checkConfig() { refresh() }
        let line = command.trimmingCharacters(in: .whitespacesAndNewlines)
        if line.isEmpty, let idx = selectedIndex, idx < tasks.count {
            command = tasks[idx].uid + " "
            return
        }
        guard !line.isEmpty else { return }

        let argv = line.split(separator: " ").map(String.init)
        let cmd: Command
        do { cmd = try Parser.parse(argv: argv) } catch { cmd = .do_(line) }

        // Special handling for list to restore open tasks
        if case .list = cmd {
            refresh()
            status = nil
            return
        }

        // Special handling for show: collapse to a single status line
        if case .show(let pfx) = cmd {
            let (lines, _, _) = engine.execute(cmd, env: env)
            var collapsed = lines
            if let first = lines.first { collapsed[0] = collapseHeader(first) }
            status = collapsed.map { mask.replace(in: $0) }.joined(separator: "  ·  ")
            if let idx = tasks.firstIndex(where: { $0.uid.hasPrefix(pfx.uppercased()) }) {
                selectedIndex = idx
            }
            return
        }

        // Special handling for find/foo: render lines and update title
        if case .find(let q) = cmd {
            let (out, _, _) = engine.execute(cmd, env: env)
            lines = renderer.render(out)
            title = MacStrings.findTitlePrefix + ((q ?? "").isEmpty ? "" : " [\(q!)]")
            status = nil
            selectedIndex = nil
            command = ""  // clear search field
            return
        }
        if case .foo(let q) = cmd {
            let (out, _, _) = engine.execute(cmd, env: env)
            lines = renderer.render(out)
            title = MacStrings.fooTitlePrefix + ((q ?? "").isEmpty ? "" : " [\(q!)]")
            status = nil
            selectedIndex = nil
            command = ""  // clear search field
            return
        }

#if os(macOS)
        if case .pin = cmd {
            DistributedNotificationCenter.default().post(name: .tdoPin, object: nil)
            status = MacStrings.statusPinnedWindow
            command = ""
            return
        }
        if case .unpin = cmd {
            DistributedNotificationCenter.default().post(name: .tdoUnpin, object: nil)
            status = MacStrings.statusUnpinnedWindow
            command = ""
            return
        }
        if case .exit = cmd {
            NSApp.terminate(nil)
            return
        }
        if case .configShow = cmd {
            if let text = try? String(contentsOf: env.configURL, encoding: .utf8) {
                lines = text.split(separator: "\n").map(String.init)
                title = MacStrings.configTitle
                status = nil
                selectedIndex = nil
            }
            command = ""
            return
        }
        if case .configOpen = cmd {
            Config.openEditor(env.configURL)
            command = ""
            return
        }
        if case .configTransparency(let v) = cmd {
            var cfg = env.config
            cfg.transparency = v
            try? cfg.save(to: env.configURL)
            do {
                env = try env.reloading()
                refresh()
                status = MacStrings.setTransparency(Int(v))
            } catch {
                status = MacStrings.error(error)
            }
            DistributedNotificationCenter.default().post(name: .tdoReloadConfig, object: nil)
            command = ""
            return
        }
        if case .configPin(let on) = cmd {
            var cfg = env.config
            cfg.pin = on
            try? cfg.save(to: env.configURL)
            do {
                env = try env.reloading()
                refresh()
                status = on ? MacStrings.statusPinOn : MacStrings.statusPinOff
            } catch {
                status = MacStrings.error(error)
            }
            DistributedNotificationCenter.default().post(name: .tdoReloadConfig, object: nil)
            command = ""
            return
        }
#endif

        let (out, mutated, _) = engine.execute(cmd, env: env)
        status = out.first
        if mutated { refresh(); command = "" }
        }

    func undoLast() {
        if checkConfig() { refresh() }
        let (lines, mutated, _) = engine.execute(.undo, env: env)
        if let first = lines.first { status = first }
        if mutated { refresh() }
    }

    func ageLabel(_ t: OpenTask) -> String { age.label(createdAt: t.createdAt, now: now) }

    // Keyboard selection helpers
    func moveSelection(by delta: Int) {
        if checkConfig() { refresh() }
        guard !tasks.isEmpty else {
            selectedIndex = nil
            return
        }
        let current = selectedIndex ?? 0
        let next = max(0, min(tasks.count - 1, current + delta))
        selectTask(next, replaceCommand: false)
    }

    func selectTask(_ idx: Int, replaceCommand: Bool = true) {
        if checkConfig() { refresh() }
        selectedIndex = idx
        let t = tasks[idx]
        status = "[\(t.uid)] \(t.text) · \(countInfo(t.text))"
        if replaceCommand { command = t.uid + " " }
    }

    private func countInfo(_ s: String) -> String {
        let words = s.split { $0.isWhitespace || $0.isNewline }.filter { !$0.isEmpty }.count
        let chars = s.count
        let bytes = s.lengthOfBytes(using: .utf8)
        return "\(words)w \(chars)c \(bytes)b"
    }

    // Collapse "[UID] very long text..." to a shorter header for the status line
    private func collapseHeader(_ s: String) -> String {
        guard s.hasPrefix("["), let close = s.firstIndex(of: "]") else { return s }
        let uid = String(s[..<s.index(after: close)])  // includes ]
        let rest = s[s.index(after: close)...].trimmingCharacters(in: .whitespaces)
        let width = 56
        if rest.count <= width { return "\(uid) \(rest)" }
        let trunc = rest.prefix(width - 1)
        return "\(uid) \(trunc)…"
    }

    private func scheduleTimer() {
        timer?.invalidate()
        let now = Date()
        let needsSeconds = tasks.contains { t in
            guard let created = iso.date(from: t.createdAt) else { return false }
            return now.timeIntervalSince(created) < 60
        }
        let interval: TimeInterval = needsSeconds ? 1 : 60
        timer = Timer.scheduledTimer(withTimeInterval: interval, repeats: true) { [weak self] _ in
            guard let self else { return }
            self.now = Date()
            if self.checkConfig() { self.refresh() }
        }
    }

    @discardableResult
    private func checkConfig() -> Bool {
        do {
            let newEnv = try env.reloading()
            if newEnv.config != env.config ||
                newEnv.activeURL != env.activeURL ||
                newEnv.archiveURL != env.archiveURL {
                env = newEnv
                return true
            }
        } catch {
            status = "error: \(error)"
        }
        return false
    }
}

// NSTextField that captures ↑/↓/PgUp/PgDn via field editor; focuses once on appear
struct CommandField: NSViewRepresentable {
    @Binding var text: String
    var placeholder: String
    var focusOnAppear: Bool = false
    var onSubmit: () -> Void
    var onUp: () -> Bool
    var onDown: () -> Bool
    var onPageUp: () -> Bool
    var onPageDown: () -> Bool
    var onEscape: () -> Void

    final class Coordinator: NSObject, NSTextFieldDelegate, NSControlTextEditingDelegate {
        var parent: CommandField
        var didFocusOnce = false
        init(_ parent: CommandField) { self.parent = parent }

        func controlTextDidChange(_ obj: Notification) {
            guard let tf = obj.object as? NSTextField else { return }
            parent.text = tf.stringValue
        }

        func control(_ control: NSControl, textView: NSTextView, doCommandBy sel: Selector) -> Bool
        {
            switch sel {
            case #selector(NSResponder.insertNewline(_:)):
                parent.onSubmit()
                return true
            case #selector(NSResponder.moveUp(_:)):
                return parent.onUp()
            case #selector(NSResponder.moveDown(_:)):
                return parent.onDown()
            case #selector(NSResponder.pageUp(_:)):
                return parent.onPageUp()
            case #selector(NSResponder.pageDown(_:)):
                return parent.onPageDown()
            case #selector(NSResponder.cancelOperation(_:)):
                parent.onEscape()
                return true
            default:
                return false
            }
        }
    }

    func makeCoordinator() -> Coordinator { Coordinator(self) }

    func makeNSView(context: Context) -> NSTextField {
        let tf = NSTextField(string: text)
        tf.isBordered = false
        tf.isBezeled = false
        tf.focusRingType = .none
        tf.drawsBackground = false
        tf.backgroundColor = .clear
        tf.textColor = .white
        tf.placeholderString = placeholder
        tf.font = NSFont.monospacedSystemFont(ofSize: 15, weight: .regular)
        DispatchQueue.main.async {
            (tf.window?.fieldEditor(true, for: tf) as? NSTextView)?.insertionPointColor = .white
        }
        tf.delegate = context.coordinator

        if focusOnAppear, !context.coordinator.didFocusOnce {
            context.coordinator.didFocusOnce = true
            DispatchQueue.main.async { tf.window?.makeFirstResponder(tf) }
        }
        return tf
    }

    func updateNSView(_ nsView: NSTextField, context: Context) {
        if nsView.stringValue != text {
            nsView.stringValue = text
            DispatchQueue.main.async {
                nsView.window?.makeFirstResponder(nsView)
                nsView.currentEditor()?.selectedRange = NSRange(location: nsView.stringValue.count, length: 0)
            }
        }
        nsView.placeholderString = placeholder
    }
}

struct ContentView: View {
    @StateObject private var vm: ViewModel
    @State private var pageStep: Int = 10
    @EnvironmentObject private var pinObserver: PinObserver

    init(engine: Engine, env: Env) {
        _vm = StateObject(wrappedValue: ViewModel(engine: engine, env: env))
    }

    private func styled(_ line: String) -> Text {
        if line.hasPrefix("added:") || line.hasPrefix("done:") || line.hasPrefix("undo:") {
            return Text(line).foregroundColor(.green)
        }
        if line.hasPrefix("remove:") { return Text(line).foregroundColor(.red) }
        if line.hasPrefix(MacStrings.errorPrefix) { return Text(line).foregroundColor(.red).bold() }
        if line.hasPrefix("note:") { return Text(line).foregroundColor(.gray) }
        if line.contains(" @ ") && line.contains(" status: ") { return Text(line).foregroundColor(.gray) }
        if line.hasPrefix("["), let close = line.firstIndex(of: "]") {
            let uid = String(line[..<line.index(after: close)])
            let rest = String(line[line.index(after: close)...])
            return Text(uid).foregroundColor(.tdoCyan) + Text(rest)
        }
        return Text(line)
    }

    var body: some View {
        VStack(spacing: 8) {
            // Status line
            HStack {
                if let status = vm.status {
                    styled(status)
                        .font(.system(size: 14, design: .monospaced))
                        .lineLimit(3)
                        .multilineTextAlignment(.leading)
                } else if let lines = vm.lines {
                    Text(MacStrings.results(lines.count))
                        .font(.system(size: 14, design: .monospaced))
                } else {
                    Text(MacStrings.openCount(vm.tasks.count))
                        .font(.system(size: 14, design: .monospaced))
                }
                Spacer()
            }
            .selectable()

            // LIST (simple rows, no separators, soft highlight for selection)
            ScrollViewReader { proxy in
                ScrollView {
                    LazyVStack(alignment: .leading, spacing: 0) {
                        if let lines = vm.lines {
                            ForEach(Array(lines.enumerated()), id: \.offset) { _, line in
                                styled(line)
                                    .font(.system(size: 15, design: .monospaced))
                                    .padding(.horizontal, 8)
                                    .padding(.vertical, 4)
                                    .frame(maxWidth: .infinity, alignment: .leading)
                            }
                        } else {
                            ForEach(Array(vm.tasks.enumerated()), id: \.element.uid) { idx, t in
                                HStack(alignment: .firstTextBaseline, spacing: 8) {
                                    Text("[\(t.uid)]")
                                        .foregroundColor(.tdoCyan)
                                        .font(.system(size: 15, design: .monospaced))
                                    Text(t.text)
                                        .foregroundColor(.white)
                                        .font(.system(size: 15, design: .monospaced))
                                        .lineLimit(1)
                                        .truncationMode(.tail)
                                    Spacer(minLength: 12)
                                    Text("· \(vm.ageLabel(t))")
                                        .foregroundColor(.gray)
                                        .font(.system(size: 13, design: .monospaced))
                                }
                                .padding(.horizontal, 8)
                                .padding(.vertical, 4)
                                .frame(maxWidth: .infinity, alignment: .leading)
                                .background(
                                    vm.selectedIndex == idx ? Color.accentColor.opacity(0.12) : .clear
                                )
                                .contentShape(Rectangle())
                                .onTapGesture { vm.selectTask(idx) }
                                .id(t.uid)
                            }
                        }
                    }
                }
                .selectable()
                .onChange(of: vm.selectedIndex) { newIdx in
                    guard vm.lines == nil,
                          let newIdx,
                          newIdx >= 0,
                          newIdx < vm.tasks.count else { return }
                    withAnimation(.easeInOut(duration: 0.15)) {
                        proxy.scrollTo(vm.tasks[newIdx].uid, anchor: .center)
                    }
                }
            }

            // COMMAND FIELD (captures ⏎, ↑/↓, PgUp/PgDn)
            HStack(spacing: 8) {
                CommandField(
                    text: $vm.command,
                    placeholder: MacStrings.commandPlaceholder,
                    focusOnAppear: true,
                    onSubmit: { vm.submit() },
                    onUp: {
                        if vm.lines == nil {
                            vm.moveSelection(by: -1)
                            return true
                        }
                        return false
                    },
                    onDown: {
                        if vm.lines == nil {
                            vm.moveSelection(by: +1)
                            return true
                        }
                        return false
                    },
                    onPageUp: {
                        if vm.lines == nil {
                            vm.moveSelection(by: -pageStep)
                            return true
                        }
                        return false
                    },
                    onPageDown: {
                        if vm.lines == nil {
                            vm.moveSelection(by: +pageStep)
                            return true
                        }
                        return false
                    },
                    onEscape: {
                        if vm.lines != nil {
                            vm.refresh()
                        }
                        vm.command = ""
                    }
                )
                .frame(height: 28)
                .padding(.vertical, 6)
                .padding(.horizontal, 12)
                .background(Color(white: 0.15))
                .cornerRadius(20)
            }
            .padding(.top, 8)
        }
        .padding(20)
        .foregroundColor(.white)
        .background(Color.black)
        .preferredColorScheme(.dark)
        .toolbar {
            ToolbarItemGroup(placement: .principal) {
                Text(vm.title)
                    .font(.system(size: 16, design: .monospaced))
            }
            ToolbarItemGroup(placement: .primaryAction) {
                Button(action: {
                    pinObserver.isPinned.toggle()
                    pinObserver.applyPin()
                }) {
                    Image(systemName: pinObserver.isPinned ? "pin.fill" : "pin")
                        .rotationEffect(.degrees(45))
                }
            }
        }
        .onAppear {
            // Blend title bar with the task list area
            if let window = NSApp.windows.first {
                window.titleVisibility = .hidden
                window.titlebarAppearsTransparent = true
                window.backgroundColor = .black
                window.title = vm.title
            }
        }
        .onChange(of: vm.title) { newTitle in
            if let window = NSApp.windows.first {
                window.title = newTitle
            }
        }
        // Optional hotkeys from App.swift (if you kept those commands)
        .onReceive(NotificationCenter.default.publisher(for: .tdoUndo)) { _ in vm.undoLast() }
        .onReceive(NotificationCenter.default.publisher(for: .tdoRefresh)) { _ in vm.refresh() }
        .onReceive(NotificationCenter.default.publisher(for: .tdoFocusCommand)) {
            _ in /* could set focus here later */
        }
    }
}<|MERGE_RESOLUTION|>--- conflicted
+++ resolved
@@ -33,12 +33,8 @@
     @Published var command: String = ""
     @Published var status: String? = nil  // last action / feedback
     @Published var selectedIndex: Int? = nil  // keyboard selection
-<<<<<<< HEAD
-    @Published var title: String = MacStrings.appTitle
-=======
     @Published var title: String = "tdo"
     @Published var now: Date = Date()
->>>>>>> e0444943
 
     private let engine: Engine
     private var env: Env
@@ -74,12 +70,12 @@
             let all = try engine.openTasks(env: env)
             tasks = all.sorted(by: { $0.createdAt > $1.createdAt })
             lines = nil
-            title = MacStrings.appTitle
+            title = "tdo"
             if selectedIndex.map({ $0 >= tasks.count }) ?? false {
                 selectedIndex = tasks.isEmpty ? nil : 0
             }
         } catch {
-            status = MacStrings.error(error)
+            status = "error: \(error)"
         }
         scheduleTimer()
     }
@@ -120,7 +116,7 @@
         if case .find(let q) = cmd {
             let (out, _, _) = engine.execute(cmd, env: env)
             lines = renderer.render(out)
-            title = MacStrings.findTitlePrefix + ((q ?? "").isEmpty ? "" : " [\(q!)]")
+            title = "tdo - find" + ((q ?? "").isEmpty ? "" : " [\(q!)]")
             status = nil
             selectedIndex = nil
             command = ""  // clear search field
@@ -129,7 +125,7 @@
         if case .foo(let q) = cmd {
             let (out, _, _) = engine.execute(cmd, env: env)
             lines = renderer.render(out)
-            title = MacStrings.fooTitlePrefix + ((q ?? "").isEmpty ? "" : " [\(q!)]")
+            title = "tdo - foo" + ((q ?? "").isEmpty ? "" : " [\(q!)]")
             status = nil
             selectedIndex = nil
             command = ""  // clear search field
@@ -139,13 +135,13 @@
 #if os(macOS)
         if case .pin = cmd {
             DistributedNotificationCenter.default().post(name: .tdoPin, object: nil)
-            status = MacStrings.statusPinnedWindow
+            status = "pinned window"
             command = ""
             return
         }
         if case .unpin = cmd {
             DistributedNotificationCenter.default().post(name: .tdoUnpin, object: nil)
-            status = MacStrings.statusUnpinnedWindow
+            status = "unpinned window"
             command = ""
             return
         }
@@ -156,7 +152,7 @@
         if case .configShow = cmd {
             if let text = try? String(contentsOf: env.configURL, encoding: .utf8) {
                 lines = text.split(separator: "\n").map(String.init)
-                title = MacStrings.configTitle
+                title = "tdo - config"
                 status = nil
                 selectedIndex = nil
             }
@@ -175,9 +171,9 @@
             do {
                 env = try env.reloading()
                 refresh()
-                status = MacStrings.setTransparency(Int(v))
+                status = "set transparency to \(v)"
             } catch {
-                status = MacStrings.error(error)
+                status = "error: \(error)"
             }
             DistributedNotificationCenter.default().post(name: .tdoReloadConfig, object: nil)
             command = ""
@@ -190,9 +186,9 @@
             do {
                 env = try env.reloading()
                 refresh()
-                status = on ? MacStrings.statusPinOn : MacStrings.statusPinOff
+                status = on ? "pin on" : "pin off"
             } catch {
-                status = MacStrings.error(error)
+                status = "error: \(error)"
             }
             DistributedNotificationCenter.default().post(name: .tdoReloadConfig, object: nil)
             command = ""
@@ -379,7 +375,7 @@
             return Text(line).foregroundColor(.green)
         }
         if line.hasPrefix("remove:") { return Text(line).foregroundColor(.red) }
-        if line.hasPrefix(MacStrings.errorPrefix) { return Text(line).foregroundColor(.red).bold() }
+        if line.hasPrefix("error:") { return Text(line).foregroundColor(.red).bold() }
         if line.hasPrefix("note:") { return Text(line).foregroundColor(.gray) }
         if line.contains(" @ ") && line.contains(" status: ") { return Text(line).foregroundColor(.gray) }
         if line.hasPrefix("["), let close = line.firstIndex(of: "]") {
@@ -400,10 +396,10 @@
                         .lineLimit(3)
                         .multilineTextAlignment(.leading)
                 } else if let lines = vm.lines {
-                    Text(MacStrings.results(lines.count))
+                    Text("\(lines.count) results")
                         .font(.system(size: 14, design: .monospaced))
                 } else {
-                    Text(MacStrings.openCount(vm.tasks.count))
+                    Text("\(vm.tasks.count) open")
                         .font(.system(size: 14, design: .monospaced))
                 }
                 Spacer()
@@ -467,7 +463,8 @@
             HStack(spacing: 8) {
                 CommandField(
                     text: $vm.command,
-                    placeholder: MacStrings.commandPlaceholder,
+                    placeholder:
+                        "Type a command or just text…  (e.g.  do buy coffee   |   ABC done   |   undo)",
                     focusOnAppear: true,
                     onSubmit: { vm.submit() },
                     onUp: {
